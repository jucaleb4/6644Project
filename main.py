import numpy as np
import numpy.linalg as la
#import matplotlib.pyplot as plt
import scipy.sparse as sp
import scipy.sparse.linalg as spla


class ConvergenceTracker():
    """ Stores information such as iteration counts and solutions/residuals for
    analyzing convergence of iterative method."""
    def __init__(self, initial_res=None):
        self._iter_count = 0
        self._residuals = [initial_res]

    def __call__(self, residual=None):
        self._iter_count += 1
        self._residuals.append(residual)

    def niters(self):
        return self._iter_count


def nonlinear_PDE(u):
    """ Centered finite difference of nonlinear PDE
            -u_xx + 2b(e^u)_x + ce^u = R(x) for x \in [0,1]
        with homogenous Dirichlet boundary conditions.
    """
    n = len(u)
    h = 1 / (n + 1)
    # TODO: allow @b,@c to be parameters
    b = c = 1

    expu = np.exp(u)

    r1 = (1 / h**2) * (sp.diags([1, -2, 1], [-1, 0, 1], shape=(n, n)).dot(u))
    r2 = (1 /
          (2 * h)) * (sp.diags([-1, 0, 1], [-1, 0, 1], shape=(n, n)).dot(expu))
    r3 = expu

    r = -r1 + 2 * b * r2 + c * r3

    return r


<<<<<<< HEAD
def newtons(F, J, x0, tol=1e-6, omega=None):
=======
def newtons(F, J, x0, tol=1e-6, solver="Direct"):
>>>>>>> 77e01062
    """ Newton's Method with exact or FD Jacobian

    - F : Function eval. Returns 1d np.ndarray
    - J : Jacobian eval. Returns 2d np.ndarray
    - x0 : Initial guess. 1D np.ndarray
    - solver : Choose between solver types. Defaults to "Direct"

    Returns:
    - @x solution so that F(x)=0
    - @con_tracker ConvergencTracker object
    """
    x = x0
<<<<<<< HEAD
    n = len(x)
    niters = 0
    score_hist = np.array([la.norm(F(x))])

    while (la.norm(F(x)) > tol):
        A = J(F, x)
        # use solver with/without preconditioner
        # TODO: When will this be singular?
        if(omega != None):
            M = lin_ssor_precon(A, omega, n)
        else:
            M = None

        s, _ = spla.gmres(A,-F(x), M=M)

        x = x + s
        niters += 1
        score_hist = np.append(score_hist, la.norm(F(x)))
=======
    con_tracker = ConvergenceTracker(la.norm(F(x)))

    if solver == 'GMRES':
        while (la.norm(F(x)) > tol):
            M = None
            s, _ = spla.gmres(J(F, x), -F(x), M=M, callback=con_tracker)
            x = x + s
    else:
        while (la.norm(F(x)) > tol):
            A = J(F, x)
            # use solver with/without preconditioner
            # TODO: When will this be singular?
            s = spla.spsolve(A, -F(x))
            x = x + s
            con_tracker(la.norm(F(x)))
>>>>>>> 77e01062

    return x, con_tracker


def newtons_derfree(F, x0, tol=1e-6):
    """ Newton's Method with Directional Derivative

    - F : Function eval. Returns 1d np.ndarray
    - x0 : Initial guess. 1D np.ndarray

    Returns:
    - @x solution so that F(x)=0
    """
    x = x0
    n = len(x)
    slen = 1e-4
    omega = 1.
    gmres_counter = ConvergenceTracker(la.norm(F(x)))

    while (la.norm(F(x)) > tol):
        # use solver with/without preconditioner
        def mv(v):
            return (F(x + slen * v) - F(x)) / slen

        J = spla.LinearOperator((n, n), matvec=mv)
        # TODO: Use Krylov method here
        M = ssor_precon(F, omega, n, x)
        s, _ = spla.gmres(J, -F(x), M=M, callback=gmres_counter)
        x = x + s

    return x, gmres_counter


def fd_jacobian(F, x):
    """ Finite Difference Approximation to Jacobian.

    - F : Function eval. Returns 1d np.ndarray
    - x : Current solution

    Returns: @J csr_matrix
    """
    n = len(x)
    J = np.zeros((n, n))
    slen = 1e-4
    Fx = F(x)

    for i in range(n):
        e_i = np.append(np.zeros(i), np.append(1, np.zeros(n - i - 1)))
        # TODO: Drop terms with small values to induce sparsity?
        J[:, i] = (F(x + slen * e_i) - Fx) / slen

    return sp.csr_matrix(J)


def fd_direct_deriv(F, x, v):
    """Takes the directional derivative of F at x in direction of v"""

    h = 1e-6  #TODO: step size can be determined automagically

    return (F(x + h * v) - F(x)) / h


def exact_jacobian(x, u):
    """ Exact Jacobian of finite difference PDE from above """
    n = len(u)
    h = 1 / (n + 1)
    # TODO: allow @b,@c to be parameters
    b = c = 1
    expu = np.exp(u)

    subdiag = -(1 / h**2) - 2 * b / (2 * h) * expu[:n - 1]
    maindiag = 2 / (h**2) + c * expu
    supdiag = -(1 / h**2) + 2 * b / (2 * h) * expu[1:]

    J = sp.diags(subdiag, -1) + sp.diags(maindiag, 0) + sp.diags(supdiag, 1)

    return J


def ssor_precon(F, omega, n, x):
    """ Construct an ssor preconditioner for the cases when we have a jacobian
    matrix"""

    tol = 1e-2
    eps = 1e-4
    iter_limit = 1

    def Fw(w):
        return fd_direct_deriv(F, x, w)

    def mv(v):
        err = 1.
        n_iter = 0
        w_old = np.zeros(n)
        w = np.zeros(n)

        while err > tol and n_iter < iter_limit:
            w_old = np.copy(w)

            for i in range(n):
                inerr = 1.

                while inerr > tol:
                    pert = np.zeros(n)
                    pert[i] = eps
                    Fwi = Fw(w)[i] - v[i]
                    dfidwi = (Fw(w + pert)[i] - v[i] - Fwi) / eps
                    w[i] = w[i] - Fwi / stabilise(dfidwi)
                    inerr = abs(Fwi / stabilise(dfidwi))

                w[i] = (1 - omega) * w_old[i] + omega * w[i]
            err = la.norm(w - w_old) / stabilise(la.norm(w))
            n_iter += 1

        return w

    return spla.LinearOperator((n, n), matvec=mv)


def lin_ssor_precon(A, omega, n):
    """ Construct an linear ssor preconditioner for the cases when we have a jacobian
    matrix"""

    #get the D, L and U parts of J
    L = sp.tril(A, k=-1)
    D = sp.diags(A.diagonal())
    D_inv = sp.diags(1 / A.diagonal())
    U = sp.triu(A, k=1)

    M_1 = D_inv@(D - omega*U)
    M_2 = omega*(2-omega)*(D - omega*L)

    def mv(v):
        #intermediate = spla.spsolve_triangular(M_2, v)
        #w = spla.spsolve_triangular(M_1, intermediate, lower=False)
        w = M_2 @ M_1 @ v
        return w

    return spla.LinearOperator((n, n), matvec=mv)


def stabilise(a, small=1e-8):
    return a if abs(a) > small else small


def main():
    n = 10
    # utrue = np.sin(np.arange(n))
    utrue = np.ones(n)
    R = nonlinear_PDE(utrue)

    # Objective function
    def F(v):
        return nonlinear_PDE(v) - R

    # Starting guess
    u0 = np.random.normal(size=n)

    # Exact Jacobian direct solve
    u, con_tracker_ex = newtons(F, exact_jacobian, u0, tol=1e-6)
    print(">> Exact Jacobian: Direct solve")
    print("Converged in {} iterations".format(con_tracker_ex.niters()))
    print("Error residual={:.2e}".format(la.norm(u - utrue) / la.norm(utrue)))

    # Exact Jacobian GMRES
    u, con_tracker_ex = newtons(F,
                                exact_jacobian,
                                u0,
                                tol=1e-6,
                                solver='GMRES')
    print(">> Exact Jacobian: GMRES")
    print("Converged in {} iterations".format(con_tracker_ex.niters()))
    print("Error residual={:.2e}".format(la.norm(u - utrue) / la.norm(utrue)))

    # Finite difference Jacobian direct solve
    u, con_tracker_fd = newtons(F, fd_jacobian, u0, tol=1e-6)
    print("\n>> FD Jacobian: Direct solve")
    print("Converged in {} iterations".format(con_tracker_fd.niters()))
    print("Error residual={:.2e}".format(la.norm(u - utrue) / la.norm(utrue)))

<<<<<<< HEAD
    # Exact Jacobian with lin precon
    u, niters, scores = newtons(F, exact_jacobian, u0, tol=1e-6, omega=0.5)
    print(">> Exact Jacobian with linear SSOR")
    print("Converged in {} iterations".format(niters))
    print("Error residual={:.2e}".format(la.norm(u - utrue) / la.norm(utrue)))

    # Finite difference Jacobian
    u, niters, scores = newtons(F, fd_jacobian, u0, tol=1e-6)
    print("\n>> FD Jacobian")
    print("Converged in {} iterations".format(niters))
=======
    # Finite difference Jacobian GMRES
    u, con_tracker_fd = newtons(F, fd_jacobian, u0, tol=1e-6, solver='GMRES')
    print("\n>> FD Jacobian: GMRES")
    print("Converged in {} iterations".format(con_tracker_fd.niters()))
>>>>>>> 77e01062
    print("Error residual={:.2e}".format(la.norm(u - utrue) / la.norm(utrue)))

    # Finite difference Jacobian derfree
    u, con_tracker_df = newtons_derfree(F, u0, tol=1e-6)
    print("\n>> Derfree Jacobian")
    print("Converged in {} iterations".format(con_tracker_df.niters()))
    print("Error residual={:.2e}".format(la.norm(u - utrue) / la.norm(utrue)))


if __name__ == '__main__':
    main()<|MERGE_RESOLUTION|>--- conflicted
+++ resolved
@@ -42,11 +42,7 @@
     return r
 
 
-<<<<<<< HEAD
-def newtons(F, J, x0, tol=1e-6, omega=None):
-=======
-def newtons(F, J, x0, tol=1e-6, solver="Direct"):
->>>>>>> 77e01062
+def newtons(F, J, x0, tol=1e-6, omega=1., solver="Direct"):
     """ Newton's Method with exact or FD Jacobian
 
     - F : Function eval. Returns 1d np.ndarray
@@ -59,42 +55,21 @@
     - @con_tracker ConvergencTracker object
     """
     x = x0
-<<<<<<< HEAD
-    n = len(x)
-    niters = 0
-    score_hist = np.array([la.norm(F(x))])
-
-    while (la.norm(F(x)) > tol):
-        A = J(F, x)
-        # use solver with/without preconditioner
-        # TODO: When will this be singular?
-        if(omega != None):
-            M = lin_ssor_precon(A, omega, n)
-        else:
-            M = None
-
-        s, _ = spla.gmres(A,-F(x), M=M)
-
-        x = x + s
-        niters += 1
-        score_hist = np.append(score_hist, la.norm(F(x)))
-=======
     con_tracker = ConvergenceTracker(la.norm(F(x)))
+    A = J(F, x)
 
     if solver == 'GMRES':
         while (la.norm(F(x)) > tol):
-            M = None
+            M = lin_ssor_precon(A, omega)
             s, _ = spla.gmres(J(F, x), -F(x), M=M, callback=con_tracker)
             x = x + s
     else:
         while (la.norm(F(x)) > tol):
-            A = J(F, x)
             # use solver with/without preconditioner
             # TODO: When will this be singular?
             s = spla.spsolve(A, -F(x))
             x = x + s
             con_tracker(la.norm(F(x)))
->>>>>>> 77e01062
 
     return x, con_tracker
 
@@ -121,7 +96,7 @@
 
         J = spla.LinearOperator((n, n), matvec=mv)
         # TODO: Use Krylov method here
-        M = ssor_precon(F, omega, n, x)
+        M = ssor_precon(F, omega, x)
         s, _ = spla.gmres(J, -F(x), M=M, callback=gmres_counter)
         x = x + s
 
@@ -174,13 +149,14 @@
     return J
 
 
-def ssor_precon(F, omega, n, x):
+def ssor_precon(F, omega, x):
     """ Construct an ssor preconditioner for the cases when we have a jacobian
     matrix"""
 
     tol = 1e-2
     eps = 1e-4
     iter_limit = 1
+    n = len(x)
 
     def Fw(w):
         return fd_direct_deriv(F, x, w)
@@ -214,23 +190,25 @@
     return spla.LinearOperator((n, n), matvec=mv)
 
 
-def lin_ssor_precon(A, omega, n):
+def lin_ssor_precon(A, omega):
     """ Construct an linear ssor preconditioner for the cases when we have a jacobian
     matrix"""
 
     #get the D, L and U parts of J
+    n = A.shape[0]
     L = sp.tril(A, k=-1)
     D = sp.diags(A.diagonal())
     D_inv = sp.diags(1 / A.diagonal())
     U = sp.triu(A, k=1)
 
-    M_1 = D_inv@(D - omega*U)
-    M_2 = omega*(2-omega)*(D - omega*L)
+    M_1 = D_inv @ (D - omega * U)
+    M_2 = omega * (2 - omega) * (D - omega * L)
 
     def mv(v):
         #intermediate = spla.spsolve_triangular(M_2, v)
         #w = spla.spsolve_triangular(M_1, intermediate, lower=False)
         w = M_2 @ M_1 @ v
+
         return w
 
     return spla.LinearOperator((n, n), matvec=mv)
@@ -264,6 +242,7 @@
                                 exact_jacobian,
                                 u0,
                                 tol=1e-6,
+                                omega=1,
                                 solver='GMRES')
     print(">> Exact Jacobian: GMRES")
     print("Converged in {} iterations".format(con_tracker_ex.niters()))
@@ -275,23 +254,15 @@
     print("Converged in {} iterations".format(con_tracker_fd.niters()))
     print("Error residual={:.2e}".format(la.norm(u - utrue) / la.norm(utrue)))
 
-<<<<<<< HEAD
-    # Exact Jacobian with lin precon
-    u, niters, scores = newtons(F, exact_jacobian, u0, tol=1e-6, omega=0.5)
-    print(">> Exact Jacobian with linear SSOR")
-    print("Converged in {} iterations".format(niters))
-    print("Error residual={:.2e}".format(la.norm(u - utrue) / la.norm(utrue)))
-
-    # Finite difference Jacobian
-    u, niters, scores = newtons(F, fd_jacobian, u0, tol=1e-6)
-    print("\n>> FD Jacobian")
-    print("Converged in {} iterations".format(niters))
-=======
     # Finite difference Jacobian GMRES
-    u, con_tracker_fd = newtons(F, fd_jacobian, u0, tol=1e-6, solver='GMRES')
+    u, con_tracker_fd = newtons(F,
+                                fd_jacobian,
+                                u0,
+                                tol=1e-6,
+                                omega=1,
+                                solver='GMRES')
     print("\n>> FD Jacobian: GMRES")
     print("Converged in {} iterations".format(con_tracker_fd.niters()))
->>>>>>> 77e01062
     print("Error residual={:.2e}".format(la.norm(u - utrue) / la.norm(utrue)))
 
     # Finite difference Jacobian derfree
